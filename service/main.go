package main

import (
	"context"
	"errors"
	"fmt"
	"sync"
	"time"

	providerlib "github.com/pokt-foundation/pocket-go/provider"
	indexerlib "github.com/pokt-foundation/pocket-indexer-lib"
	postgresdriver "github.com/pokt-foundation/pocket-indexer-lib/postgres-driver"
	"github.com/pokt-foundation/pocket-indexer-services/pkg/environment"
	"github.com/sirupsen/logrus"
	"golang.org/x/sync/semaphore"
)

var (
	errToHeightLowerThanFromHeight          = errors.New("to height is lower than from height")
	errInputHeightIsHigherThanCurrentHeight = errors.New("input height is higher than current height")

	indexingProcesses sync.WaitGroup
	semaphoreLimiter  *semaphore.Weighted

	log = logrus.New()

	clientTimeout    = environment.GetInt64("CLIENT_TIMEOUT", 60000)
	clientRetries    = environment.GetInt64("CLIENT_RETRIES", 3)
	serviceRetries   = environment.GetInt64("SERVICE_RETRIES", 3)
	concurrency      = environment.GetInt64("CONCURRENCY", 100)
	reqInterval      = environment.GetInt64("REQUEST_INTERVAL", 5000)
	connectionString = environment.GetString("CONNECTION_STRING", "")
<<<<<<< HEAD
	mainNode         = environment.GetString("MAIN_NODE", "")
	fallbackNode     = environment.GetString("FALLBACK_NODE", "")
=======
	mainNode         = environment.GetString("MAIN_NODE", "https://mainnet-1.nodes.pokt.network:4201")
	fallbackNode     = environment.GetString("FALLBACK_NODE", "https://mainnet-2.nodes.pokt.network:4202")
>>>>>>> b9176f9d
	fromHeight       = int(environment.GetInt64("FROM_HEIGHT", -1))
	toHeight         = int(environment.GetInt64("TO_HEIGHT", -1))
)

func init() {
	// log as JSON instead of the default ASCII formatter.
	log.SetFormatter(&logrus.JSONFormatter{})
}

// indexer interface of needed functions for indexing
type indexer interface {
	IndexBlockTransactions(blockHeight int) error
	IndexBlock(blockHeight int) error
	IndexBlockNodes(blockHeight int) ([]string, error)
	IndexBlockApps(blockHeight int) ([]string, error)
	IndexAccount(address string, blockHeight int, accountType indexerlib.AccountType) error
}

// provider interface of needed functions in the provider
type provider interface {
	GetBlock(blockNumber int) (*providerlib.GetBlockOutput, error)
	GetBlockTransactions(options *providerlib.GetBlockTransactionsOptions) (*providerlib.GetBlockTransactionsOutput, error)
	GetAccount(address string, options *providerlib.GetAccountOptions) (*providerlib.GetAccountOutput, error)
	GetNodes(options *providerlib.GetNodesOptions) (*providerlib.GetNodesOutput, error)
	GetApps(options *providerlib.GetAppsOptions) (*providerlib.GetAppsOutput, error)
	GetBlockHeight() (int, error)
	UpdateRequestConfig(retries int, timeout time.Duration)
}

// driver interface of needed functions for the db driver
type driver interface {
	GetMaxHeightInBlocks() (int64, error)
	WriteBlock(block *indexerlib.Block) error
	WriteTransactions(txs []*indexerlib.Transaction) error
	WriteAccount(account *indexerlib.Account) error
	WriteNodes(nodes []*indexerlib.Node) error
	WriteApps(apps []*indexerlib.App) error
}

// service struct handler for all necessary fiels for indexing
type service struct {
	indexer          indexer
	fallbackIndexer  indexer
	provider         provider
	fallbackProvider provider
	driver           driver
	hasEnd           bool
	fromHeight       int
	toHeight         int
	retries          int64
	concurrency      int64
	reqInterval      time.Duration
	mainNode         string
	fallbackNode     string
}

func (s *service) logErrorWithFields(message string, height int, err error) {
	fields := logrus.Fields{
		"main_node":     s.mainNode,
		"fallback_node": s.fallbackNode,
		"err":           err.Error(),
	}

	if height > 0 {
		fields["height"] = height
	}

	log.WithFields(fields).Error(fmt.Sprintf("%s with error: %s", message, err.Error()))
}

func (s *service) logInfoWithFields(message, address string, height int) {
	fields := logrus.Fields{
		"main_node":     s.mainNode,
		"fallback_node": s.fallbackNode,
		"height":        height,
	}

	if address != "" {
		fields["address"] = address
	}

	log.WithFields(fields).Info(fmt.Sprintf("%s with height: %d", message, height))
}

func (s *service) start() error {
	for {
		heightsToIndex, err := s.getHeightsToIndex()
		if err != nil {
			return err
		}

		err = s.indexHeights(heightsToIndex)
		if err != nil {
			return err
		}

		if s.hasEnd {
			break
		}

		time.Sleep(s.reqInterval)
	}

	return nil
}

func (s *service) getHeightsToIndex() ([]int, error) {
	maxSavedHeight, err := s.driver.GetMaxHeightInBlocks()
	if err != nil && !errors.Is(err, postgresdriver.ErrNoPreviousHeight) {
		return nil, err
	}

	fromHeight := s.getFromHeight(maxSavedHeight, err)

	currentHeight, err := s.provider.GetBlockHeight()
	if err != nil {
		currentHeight, err = s.fallbackProvider.GetBlockHeight()
		if err != nil {
			return nil, err
		}
	}

	if s.hasEnd && s.toHeight > currentHeight {
		return nil, errInputHeightIsHigherThanCurrentHeight
	}

	toHeight := s.getToHeight(currentHeight)

	var heightsToIndex []int

	for i := fromHeight; i <= toHeight; i++ {
		heightsToIndex = append(heightsToIndex, i)
	}

	return heightsToIndex, nil
}

func (s *service) getFromHeight(maxSavedHeight int64, getMaxHeightErr error) int {
	if s.hasEnd {
		return s.fromHeight
	}

	// This error means nothing was saved in the database and it should start indexing from 1
	if errors.Is(getMaxHeightErr, postgresdriver.ErrNoPreviousHeight) {
		return 1
	}

	return int(maxSavedHeight) + 1
}

func (s *service) getToHeight(currentHeight int) int {
	if s.hasEnd {
		return s.toHeight
	}

	return currentHeight
}

func (s *service) indexHeights(heightsToIndex []int) error {
	if len(heightsToIndex) == 0 {
		return nil
	}

	semaphoreLimiter = semaphore.NewWeighted(s.concurrency)

	for _, height := range heightsToIndex {
		indexingProcesses.Add(4)

		err := semaphoreLimiter.Acquire(context.Background(), 4)
		if err != nil {
			return err
		}

		go s.indexBlock(height)
		go s.indexBlockTransactions(height)
		go s.indexBlockNodes(height)
		go s.indexBlockApps(height)
	}

	indexingProcesses.Wait()

	return nil
}

func releaseProcess() {
	indexingProcesses.Done()
	semaphoreLimiter.Release(1)
}

func (s *service) indexBlock(height int) {
	defer releaseProcess()

	err := s.indexBlockWithRetries(height, s.indexer)
	if err != nil {
		s.logErrorWithFields("Index block with main node failed", height, err)

		err = s.indexBlockWithRetries(height, s.fallbackIndexer)
		if err != nil {
			s.logErrorWithFields("Index block with fallback node failed", height, err)
		}
	}

	s.logInfoWithFields("Block indexed successfully", "", height)
}

func (s *service) indexBlockWithRetries(height int, indexer indexer) error {
	var retry int64
	var err error

	for {
		err = indexer.IndexBlock(height)
		if err == nil {
			break
		}

		retry++

		if retry == s.retries {
			break
		}
	}

	return err
}

func (s *service) indexBlockTransactions(height int) {
	defer releaseProcess()

	err := s.indexBlockTransactionsWithRetries(height, s.indexer)
	if err != nil {
		s.logErrorWithFields("Index block with main node failed", height, err)

		err = s.indexBlockTransactionsWithRetries(height, s.fallbackIndexer)
		if err != nil {
			s.logErrorWithFields("Index block with fallback node failed", height, err)
		}
	}

	s.logInfoWithFields("Block transactions indexed successfully", "", height)
}

func (s *service) indexBlockTransactionsWithRetries(height int, indexer indexer) error {
	var retry int64
	var err error

	for {
		err = indexer.IndexBlockTransactions(height)
		if err == nil {
			break
		}

		retry++

		if retry == s.retries {
			break
		}
	}

	return err
}

func (s *service) indexBlockNodes(height int) {
	defer releaseProcess()

	addresses, err := s.indexBlockNodesWithRetries(height, s.indexer)
	if err != nil {
		s.logErrorWithFields("Index nodes with main node failed", height, err)

		addresses, err = s.indexBlockNodesWithRetries(height, s.fallbackIndexer)
		if err != nil {
			s.logErrorWithFields("Index nodes with fallback node failed", height, err)
		}
	}

	s.indexAccounts(addresses, height, indexerlib.AccountTypeNode)

	s.logInfoWithFields("Block nodes indexed successfully", "", height)
}

func (s *service) indexBlockNodesWithRetries(height int, indexer indexer) ([]string, error) {
	var retry int64
	var err error
	var addresses []string

	for {
		addresses, err = indexer.IndexBlockNodes(height)
		if err == nil {
			break
		}

		retry++

		if retry == s.retries {
			break
		}
	}

	return addresses, err
}

func (s *service) indexBlockApps(height int) {
	defer releaseProcess()

	addresses, err := s.indexBlockAppsWithRetries(height, s.indexer)
	if err != nil {
		s.logErrorWithFields("Index apps with main node failed", height, err)

		addresses, err = s.indexBlockAppsWithRetries(height, s.fallbackIndexer)
		if err != nil {
			s.logErrorWithFields("Index apps with fallback node failed", height, err)
		}
	}

	s.indexAccounts(addresses, height, indexerlib.AccountTypeApp)

	s.logInfoWithFields("Block apps indexed successfully", "", height)
}

func (s *service) indexBlockAppsWithRetries(height int, indexer indexer) ([]string, error) {
	var retry int64
	var err error
	var addresses []string

	for {
		addresses, err = indexer.IndexBlockApps(height)
		if err == nil {
			break
		}

		retry++

		if retry == s.retries {
			break
		}
	}

	return addresses, err
}

func (s *service) indexAccounts(addresses []string, height int, accountType indexerlib.AccountType) {
	for _, address := range addresses {
		indexingProcesses.Add(1)

		err := semaphoreLimiter.Acquire(context.Background(), 1)
		if err != nil {
			s.logErrorWithFields("Set concurrency for indexing accounts failed", height, err)
		}

		go s.indexAccount(address, height, accountType)
	}
}

func (s *service) indexAccount(address string, height int, accountType indexerlib.AccountType) {
	defer releaseProcess()

	err := s.indexAccountWithRetries(address, height, accountType, s.indexer)
	if err != nil {
		s.logErrorWithFields("Index account with main node failed", height, err)

		err = s.indexAccountWithRetries(address, height, accountType, s.fallbackIndexer)
		if err != nil {
			s.logErrorWithFields("Index account with fallback node failed", height, err)
		}
	}

	s.logInfoWithFields("Account indexed successfully", address, height)
}

func (s *service) indexAccountWithRetries(address string, height int, accountType indexerlib.AccountType, indexer indexer) error {
	var retry int64
	var err error

	for {
		err = indexer.IndexAccount(address, height, accountType)
		if err == nil {
			break
		}

		retry++

		if retry == s.retries {
			break
		}
	}

	return err
}

func getFallbacks(fallbackNode string, driver driver) (provider, indexer) {
	if fallbackNode == "" {
		return nil, nil
	}

	fallbackProvider := providerlib.NewProvider(fallbackNode, nil)

	fallbackProvider.UpdateRequestConfig(int(clientRetries), time.Duration(clientTimeout)*time.Millisecond)

	fallbackIndexer := indexerlib.NewIndexer(fallbackProvider, driver)

	return fallbackProvider, fallbackIndexer
}

func (s *service) setOptionalParams(fromHeight, toHeight int) error {
	if fromHeight > 0 && toHeight > 0 {
		if toHeight < fromHeight {
			return errToHeightLowerThanFromHeight
		}

		s.hasEnd = true
		s.fromHeight = fromHeight
		s.toHeight = toHeight
	}

	return nil
}

func setupService() (*service, error) {
	mainProvider := providerlib.NewProvider(mainNode, nil)

	mainProvider.UpdateRequestConfig(int(clientRetries), time.Duration(clientTimeout)*time.Millisecond)

	driver, err := postgresdriver.NewPostgresDriverFromConnectionString(connectionString)
	if err != nil {
		return nil, err
	}

	mainIndexer := indexerlib.NewIndexer(mainProvider, driver)

	fallbackProvider, fallbackIndexer := getFallbacks(fallbackNode, driver)

	service := &service{
		indexer:          mainIndexer,
		fallbackIndexer:  fallbackIndexer,
		provider:         mainProvider,
		fallbackProvider: fallbackProvider,
		driver:           driver,
		retries:          serviceRetries,
		concurrency:      concurrency,
		reqInterval:      time.Duration(reqInterval) * time.Millisecond,
		mainNode:         mainNode,
		fallbackNode:     fallbackNode,
	}

	err = service.setOptionalParams(fromHeight, toHeight)
	if err != nil {
		return nil, err
	}

	return service, nil
}

func main() {
	service, err := setupService()
	if err != nil {
		log.WithError(err).Error(fmt.Sprintf("Setup service failed with error: %s", err.Error()))
	}

	err = service.start()
	if err != nil {
		service.logErrorWithFields("Start service failed", -1, err)
	}

	log.Info("Execution finished successfully")
}<|MERGE_RESOLUTION|>--- conflicted
+++ resolved
@@ -30,13 +30,8 @@
 	concurrency      = environment.GetInt64("CONCURRENCY", 100)
 	reqInterval      = environment.GetInt64("REQUEST_INTERVAL", 5000)
 	connectionString = environment.GetString("CONNECTION_STRING", "")
-<<<<<<< HEAD
-	mainNode         = environment.GetString("MAIN_NODE", "")
-	fallbackNode     = environment.GetString("FALLBACK_NODE", "")
-=======
 	mainNode         = environment.GetString("MAIN_NODE", "https://mainnet-1.nodes.pokt.network:4201")
 	fallbackNode     = environment.GetString("FALLBACK_NODE", "https://mainnet-2.nodes.pokt.network:4202")
->>>>>>> b9176f9d
 	fromHeight       = int(environment.GetInt64("FROM_HEIGHT", -1))
 	toHeight         = int(environment.GetInt64("TO_HEIGHT", -1))
 )
